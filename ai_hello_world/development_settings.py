"""
Development settings with Swagger/OpenAPI configuration
Settings cho development với cấu hình Swagger
"""

from ai_hello_world.settings import *

<<<<<<< HEAD
# Allow all hosts for development
ALLOWED_HOSTS = ['*', 'localhost', '127.0.0.1', '0.0.0.0', 'https://7v38qrq1-8000.asse.devtunnels.ms']
=======
# Allow all hosts for development including tunnel
ALLOWED_HOSTS = ['*', 'localhost', '127.0.0.1', '0.0.0.0', '7v38qrq1-8000.asse.devtunnels.ms']
>>>>>>> 58360291

# Templates configuration
TEMPLATES = [
    {
        'BACKEND': 'django.template.backends.django.DjangoTemplates',
        'DIRS': [
            BASE_DIR / 'templates',
        ],
        'APP_DIRS': True,
        'OPTIONS': {
            'context_processors': [
                'django.template.context_processors.debug',
                'django.template.context_processors.request',
                'django.contrib.auth.context_processors.auth',
                'django.contrib.messages.context_processors.messages',
            ],
        },
    },
]

# Add CORS headers only (remove drf-spectacular temporarily)
INSTALLED_APPS += [
    'corsheaders',
]

# CORS settings for API documentation
CORS_ALLOW_ALL_ORIGINS = True
CORS_ALLOW_CREDENTIALS = True

# Explicitly allow tunnel URLs
CORS_ALLOWED_ORIGINS = [
    "http://localhost:8000",
    "http://127.0.0.1:8000", 
    "https://7v38qrq1-8000.asse.devtunnels.ms",
    "http://7v38qrq1-8000.asse.devtunnels.ms"
]
CORS_ALLOW_HEADERS = [
    'accept',
    'accept-encoding',
    'authorization',
    'content-type',
    'dnt',
    'origin',
    'user-agent',
    'x-csrftoken',
    'x-requested-with',
]
CORS_ALLOW_METHODS = [
    'DELETE',
    'GET',
    'OPTIONS',
    'PATCH',
    'POST',
    'PUT',
]

# Add CORS middleware
MIDDLEWARE = [
    'corsheaders.middleware.CorsMiddleware',
    'django.middleware.security.SecurityMiddleware',
    'django.contrib.sessions.middleware.SessionMiddleware',
    'django.middleware.common.CommonMiddleware',
    'django.middleware.csrf.CsrfViewMiddleware',
    'django.contrib.auth.middleware.AuthenticationMiddleware',
    'django.contrib.messages.middleware.MessageMiddleware',
    'django.middleware.clickjacking.XFrameOptionsMiddleware',
]

# Django REST Framework settings
REST_FRAMEWORK = {
    'DEFAULT_PERMISSION_CLASSES': [
        'rest_framework.permissions.AllowAny',
    ],
    'DEFAULT_RENDERER_CLASSES': [
        'rest_framework.renderers.JSONRenderer',
        'rest_framework.renderers.BrowsableAPIRenderer',
    ],
}

# Spectacular settings for OpenAPI/Swagger
SPECTACULAR_SETTINGS = {
    'TITLE': 'AI Hello World API',
    'DESCRIPTION': 'Resource Management System APIs with Mock Data',
    'VERSION': '1.0.0',
    'SERVE_INCLUDE_SCHEMA': False,
    'COMPONENT_SPLIT_REQUEST': True,
    'COMPONENT_NO_READ_ONLY_REQUIRED': True,
    'SCHEMA_PATH_PREFIX': '/api/v1/',
    'SWAGGER_UI_DIST': 'https://cdn.jsdelivr.net/npm/swagger-ui-dist@latest',
    'SWAGGER_UI_FAVICON_HREF': None,
    'REDOC_DIST': 'https://cdn.jsdelivr.net/npm/redoc@latest',
    'SERVERS': [
        {
            'url': 'http://localhost:8000',
            'description': 'Development server'
        }
    ],
    'TAGS': [
        {
            'name': 'Authentication',
            'description': 'User authentication and session management'
        },
        {
            'name': 'Resource Management',
            'description': 'Idle resource management operations'
        },
        {
            'name': 'Master Data',
            'description': 'System master data and lookup values'
        },
        {
            'name': 'System',
            'description': 'System status and health checks'
        }
    ],
    'CONTACT': {
        'name': 'Development Team',
        'email': 'dev@company.com'
    },
    'LICENSE': {
        'name': 'Internal Use',
        'url': 'https://company.com/license'
    }
}

# Disable CSRF for API development and add CORS
MIDDLEWARE = [
    'corsheaders.middleware.CorsMiddleware',
    'django.middleware.security.SecurityMiddleware',
    'django.contrib.sessions.middleware.SessionMiddleware',
    'django.middleware.common.CommonMiddleware',
    # 'django.middleware.csrf.CsrfViewMiddleware',  # Disabled for API development
    'django.contrib.auth.middleware.AuthenticationMiddleware',
    'django.contrib.messages.middleware.MessageMiddleware',
    'django.middleware.clickjacking.XFrameOptionsMiddleware',
]

# Enable debug toolbar if available
try:
    import debug_toolbar
    INSTALLED_APPS += ['debug_toolbar']
    MIDDLEWARE = ['debug_toolbar.middleware.DebugToolbarMiddleware'] + MIDDLEWARE
    INTERNAL_IPS = ['127.0.0.1', 'localhost']
except ImportError:
    pass

# CORS settings for frontend development
CORS_ALLOW_ALL_ORIGINS = True
CORS_ALLOW_CREDENTIALS = True
CORS_ALLOWED_HEADERS = [
    'accept',
    'accept-encoding',
    'authorization',
    'content-type',
    'dnt',
    'origin',
    'user-agent',
    'x-csrftoken',
    'x-requested-with',
]

# Additional CORS settings
CORS_ALLOW_METHODS = [
    'DELETE',
    'GET',
    'OPTIONS',
    'PATCH',
    'POST',
    'PUT',
]

CORS_PREFLIGHT_MAX_AGE = 86400

# Security settings for development
SECURE_CROSS_ORIGIN_OPENER_POLICY = None
SECURE_REFERRER_POLICY = None

# Logging configuration
LOGGING = {
    'version': 1,
    'disable_existing_loggers': False,
    'formatters': {
        'verbose': {
            'format': '{levelname} {asctime} {module} {process:d} {thread:d} {message}',
            'style': '{',
        },
        'simple': {
            'format': '{levelname} {message}',
            'style': '{',
        },
    },
    'handlers': {
        'console': {
            'class': 'logging.StreamHandler',
            'formatter': 'simple'
        },
    },
    'root': {
        'handlers': ['console'],
        'level': 'INFO',
    },
    'loggers': {
        'django': {
            'handlers': ['console'],
            'level': 'INFO',
            'propagate': False,
        },
    },
}<|MERGE_RESOLUTION|>--- conflicted
+++ resolved
@@ -5,13 +5,8 @@
 
 from ai_hello_world.settings import *
 
-<<<<<<< HEAD
-# Allow all hosts for development
-ALLOWED_HOSTS = ['*', 'localhost', '127.0.0.1', '0.0.0.0', 'https://7v38qrq1-8000.asse.devtunnels.ms']
-=======
 # Allow all hosts for development including tunnel
 ALLOWED_HOSTS = ['*', 'localhost', '127.0.0.1', '0.0.0.0', '7v38qrq1-8000.asse.devtunnels.ms']
->>>>>>> 58360291
 
 # Templates configuration
 TEMPLATES = [
